[package]
description = "Parity Ethereum (EthCore) Light Client Implementation (Block Import IO Service, Blockchain Data Fetching, Light Client Header Chain Storage, Parity Light Protocol (PLP) Provider, Light Transaction Queue, CHT Definitions, Light Client Data Cache), Parity Light Protocol (PLP) Implementation, P2P Network I/O and Event Context Generalization, Peer Error Handling & Punishment, Request Load Timer & Distribution Manager, Pending Request Set Storage, Request Credit Management, Light Client Request Types, Request Chain Builder Utility, On-demand Chain Request Service over LES (for RPCs), ResponseGuard Implementation)"
homepage = "http://parity.io"
license = "GPL-3.0"
name = "ethcore-light"
version = "1.12.0"
authors = ["Parity Technologies <admin@parity.io>"]

[dependencies]
log = "0.4"
parity-bytes = "0.1"
common-types = { path = "../types" }
derive_more = "0.14.0"
ethcore = { path = ".."}
ethcore-db = { path = "../db" }
ethcore-blockchain = { path = "../blockchain" }
ethereum-types = "0.6.0"
memory-db = "0.12.4"
trie-db = "0.12.4"
patricia-trie-ethereum = { path = "../../util/patricia-trie-ethereum" }
ethcore-network = { path = "../../util/network" }
ethcore-miner = { path = "../../miner" }
ethcore-io = { path = "../../util/io" }
hash-db = "0.12.4"
parity-util-mem = "0.1"
vm = { path = "../vm" }
fastmap = { path = "../../util/fastmap" }
failsafe = { version = "0.3.0", default-features = false, features = ["parking_lot_mutex"] }
rlp = "0.4.0"
rlp_derive = { path = "../../util/rlp-derive" }
smallvec = "0.6"
futures = "0.1"
rand = "0.6"
itertools = "0.5"
bincode = "1.1"
serde = "1.0"
serde_derive = "1.0"
<<<<<<< HEAD
state-account = { path = "../state-account" }
parking_lot = "0.7"
=======
parking_lot = "0.8"
>>>>>>> 86ef490a
stats = { path = "../../util/stats" }
keccak-hash = "0.2.0"
keccak-hasher = { path = "../../util/keccak-hasher" }
triehash-ethereum = { version = "0.2",  path = "../../util/triehash-ethereum" }
kvdb = "0.1"
memory-cache = { path = "../../util/memory-cache" }
error-chain = { version = "0.12", default-features = false }
journaldb = { path = "../../util/journaldb" }

[dev-dependencies]
ethcore = { path = "..", features = ["test-helpers"] }
kvdb-memorydb = "0.1"
tempdir = "0.3"

[features]
default = []<|MERGE_RESOLUTION|>--- conflicted
+++ resolved
@@ -35,12 +35,8 @@
 bincode = "1.1"
 serde = "1.0"
 serde_derive = "1.0"
-<<<<<<< HEAD
 state-account = { path = "../state-account" }
-parking_lot = "0.7"
-=======
 parking_lot = "0.8"
->>>>>>> 86ef490a
 stats = { path = "../../util/stats" }
 keccak-hash = "0.2.0"
 keccak-hasher = { path = "../../util/keccak-hasher" }
