--- conflicted
+++ resolved
@@ -456,23 +456,12 @@
 
 	fn note_non_null_account(&mut self, address: &Address) {
 		trace!(target: "account_bloom", "Note account bloom: {:?}", address);
-<<<<<<< HEAD
-		self.account_bloom.set(&*keccak(address))
-=======
-		let mut bloom = self.account_bloom.lock();
-		bloom.set(keccak(address).as_bytes());
->>>>>>> 4489ca0a
+		self.account_bloom.set(keccak(address).as_bytes())
 	}
 
 	fn is_known_null(&self, address: &Address) -> bool {
 		trace!(target: "account_bloom", "Check account bloom: {:?}", address);
-<<<<<<< HEAD
-		let is_null = !self.account_bloom.check(&*keccak(address));
-=======
-		let bloom = self.account_bloom.lock();
-		let is_null = !bloom.check(keccak(address).as_bytes());
->>>>>>> 4489ca0a
-		is_null
+		!self.account_bloom.check(keccak(address).as_bytes());
 	}
 }
 
