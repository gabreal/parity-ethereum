--- conflicted
+++ resolved
@@ -199,17 +199,13 @@
 	};
 
 	trace!(target: "miner", "send_transaction: dispatching tx: {} for network ID {:?}", rlp::encode(&signed_transaction).to_vec().pretty(), network_id);
-<<<<<<< HEAD
 	let pending_transaction = PendingTransaction::new(signed_transaction, min_block);
-	dispatch_transaction(&*client, &*miner, pending_transaction)
-=======
-	dispatch_transaction(&*client, &*miner, signed_transaction).map(|hash| {
+	dispatch_transaction(&*client, &*miner, pending_transaction).map(|hash| {
 		match token {
 			Some(ref token) => WithToken::Yes(hash, token.clone()),
 			None => WithToken::No(hash),
 		}
 	})
->>>>>>> 5939575c
 }
 
 pub fn fill_optional_fields<C, M>(request: TransactionRequest, client: &C, miner: &M) -> FilledTransactionRequest
