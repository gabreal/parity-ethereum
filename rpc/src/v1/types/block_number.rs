// Copyright 2015-2019 Parity Technologies (UK) Ltd.
// This file is part of Parity Ethereum.

// Parity Ethereum is free software: you can redistribute it and/or modify
// it under the terms of the GNU General Public License as published by
// the Free Software Foundation, either version 3 of the License, or
// (at your option) any later version.

// Parity Ethereum is distributed in the hope that it will be useful,
// but WITHOUT ANY WARRANTY; without even the implied warranty of
// MERCHANTABILITY or FITNESS FOR A PARTICULAR PURPOSE.  See the
// GNU General Public License for more details.

// You should have received a copy of the GNU General Public License
// along with Parity Ethereum.  If not, see <http://www.gnu.org/licenses/>.

use std::fmt;
use serde::{Deserialize, Deserializer, Serialize, Serializer};
<<<<<<< HEAD
use serde::de::{Error, Visitor};
use types::ids::BlockId;
=======
use serde::de::{Error, Visitor, MapAccess};
use ethcore::client::BlockId;
use ethereum_types::H256;
>>>>>>> 72279856

/// Represents rpc api block number param.
#[derive(Debug, PartialEq, Clone, Hash, Eq)]
pub enum BlockNumber {
	/// Hash
	Hash {
		/// block hash
		hash: H256,
		/// only return blocks part of the canon chain
		require_canonical: bool,
	},
	/// Number
	Num(u64),
	/// Latest block
	Latest,
	/// Earliest block (genesis)
	Earliest,
	/// Pending block (being mined)
	Pending,
}

impl Default for BlockNumber {
	fn default() -> Self {
		BlockNumber::Latest
	}
}

impl<'a> Deserialize<'a> for BlockNumber {
	fn deserialize<D>(deserializer: D) -> Result<BlockNumber, D::Error> where D: Deserializer<'a> {
		deserializer.deserialize_any(BlockNumberVisitor)
	}
}

impl BlockNumber {
	/// Convert block number to min block target.
	pub fn to_min_block_num(&self) -> Option<u64> {
		match *self {
			BlockNumber::Num(ref x) => Some(*x),
			_ => None,
		}
	}
}

/// BlockNumber to BlockId conversion
///
/// NOTE use only for light clients.
pub trait LightBlockNumber {
	/// Convert block number to block id.
	fn to_block_id(self) -> BlockId;
}

impl LightBlockNumber for BlockNumber {
	fn to_block_id(self) -> BlockId {
		// NOTE Here we treat `Pending` as `Latest`.
		// Since light clients don't produce pending blocks
		// (they don't have state) we can safely fallback to `Latest`.
		match self {
			BlockNumber::Hash { hash, .. } => BlockId::Hash(hash),
			BlockNumber::Num(n) => BlockId::Number(n),
			BlockNumber::Earliest => BlockId::Earliest,
			BlockNumber::Latest => BlockId::Latest,
			BlockNumber::Pending => {
				warn!("`Pending` is deprecated and may be removed in future versions. Falling back to `Latest`");
				BlockId::Latest
			}
		}
	}
}

impl Serialize for BlockNumber {
	fn serialize<S>(&self, serializer: S) -> Result<S::Ok, S::Error> where S: Serializer {
		match *self {
			BlockNumber::Hash{ hash, require_canonical } => serializer.serialize_str(
				&format!("{{ 'hash': '{}', 'requireCanonical': '{}'  }}", hash, require_canonical)
			),
			BlockNumber::Num(ref x) => serializer.serialize_str(&format!("0x{:x}", x)),
			BlockNumber::Latest => serializer.serialize_str("latest"),
			BlockNumber::Earliest => serializer.serialize_str("earliest"),
			BlockNumber::Pending => serializer.serialize_str("pending"),
		}
	}
}

struct BlockNumberVisitor;

impl<'a> Visitor<'a> for BlockNumberVisitor {
	type Value = BlockNumber;

	fn expecting(&self, formatter: &mut fmt::Formatter) -> fmt::Result {
		write!(formatter, "a block number or 'latest', 'earliest' or 'pending'")
	}

	fn visit_map<V>(self, mut visitor: V) -> Result<Self::Value, V::Error> where V: MapAccess<'a> {
		let (mut require_canonical, mut block_number, mut block_hash) = (false, None::<u64>, None::<H256>);

		loop {
			let key_str: Option<String> = visitor.next_key()?;

			match key_str {
				Some(key) => match key.as_str() {
					"blockNumber" => {
						let value: String = visitor.next_value()?;
						if value.starts_with("0x") {
							let number = u64::from_str_radix(&value[2..], 16).map_err(|e| {
								Error::custom(format!("Invalid block number: {}", e))
							})?;

							block_number = Some(number);
							break;
						} else {
							return Err(Error::custom("Invalid block number: missing 0x prefix".to_string()))
						}
					}
					"blockHash" => {
						block_hash = Some(visitor.next_value()?);
					}
					"requireCanonical" => {
						require_canonical = visitor.next_value()?;
					}
					key => {
						return Err(Error::custom(format!("Unknown key: {}", key)))
					}
				}
				None => {
					break
				}
			};
		}

		if let Some(number) = block_number {
			return Ok(BlockNumber::Num(number))
		}

		if let Some(hash) = block_hash {
			return Ok(BlockNumber::Hash { hash, require_canonical })
		}

		return Err(Error::custom("Invalid input"))
	}

	fn visit_str<E>(self, value: &str) -> Result<Self::Value, E> where E: Error {
		match value {
			"latest" => Ok(BlockNumber::Latest),
			"earliest" => Ok(BlockNumber::Earliest),
			"pending" => Ok(BlockNumber::Pending),
			_ if value.starts_with("0x") => u64::from_str_radix(&value[2..], 16).map(BlockNumber::Num).map_err(|e| {
				Error::custom(format!("Invalid block number: {}", e))
			}),
			_ => {
				Err(Error::custom("Invalid block number: missing 0x prefix".to_string()))
			},
		}
	}

	fn visit_string<E>(self, value: String) -> Result<Self::Value, E> where E: Error {
		self.visit_str(value.as_ref())
	}
}

/// Converts `BlockNumber` to `BlockId`, panics on `BlockNumber::Pending`
pub fn block_number_to_id(number: BlockNumber) -> BlockId {
	match number {
		BlockNumber::Hash { hash, .. } => BlockId::Hash(hash),
		BlockNumber::Num(num) => BlockId::Number(num),
		BlockNumber::Earliest => BlockId::Earliest,
		BlockNumber::Latest => BlockId::Latest,
		BlockNumber::Pending => panic!("`BlockNumber::Pending` should be handled manually")
	}
}

#[cfg(test)]
mod tests {
	use ethcore::client::BlockId;
	use super::*;
	use std::str::FromStr;
	use serde_json;

	#[test]
	fn block_number_deserialization() {
		let s = r#"[
			"0xa",
			"latest",
			"earliest",
			"pending",
			{"blockNumber": "0xa"},
			{"blockHash": "0x1dcc4de8dec75d7aab85b567b6ccd41ad312451b948a7413f0a142fd40d49347"},
			{"blockHash": "0x1dcc4de8dec75d7aab85b567b6ccd41ad312451b948a7413f0a142fd40d49347", "requireCanonical": true}
		]"#;
		let deserialized: Vec<BlockNumber> = serde_json::from_str(s).unwrap();

		assert_eq!(
			deserialized,
			vec![
				BlockNumber::Num(10),
				BlockNumber::Latest,
				BlockNumber::Earliest,
				BlockNumber::Pending,
				BlockNumber::Num(10),
				BlockNumber::Hash { hash: H256::from_str("1dcc4de8dec75d7aab85b567b6ccd41ad312451b948a7413f0a142fd40d49347").unwrap(), require_canonical: false },
				BlockNumber::Hash { hash: H256::from_str("1dcc4de8dec75d7aab85b567b6ccd41ad312451b948a7413f0a142fd40d49347").unwrap(), require_canonical: true }
			]
		)
	}

	#[test]
	fn should_not_deserialize() {
		let s = r#"[{}, "10"]"#;
		assert!(serde_json::from_str::<Vec<BlockNumber>>(s).is_err());
	}

	#[test]
	fn normal_block_number_to_id() {
		assert_eq!(block_number_to_id(BlockNumber::Num(100)), BlockId::Number(100));
		assert_eq!(block_number_to_id(BlockNumber::Earliest), BlockId::Earliest);
		assert_eq!(block_number_to_id(BlockNumber::Latest), BlockId::Latest);
	}

	#[test]
	#[should_panic]
	fn pending_block_number_to_id() {
		// Since this function is not allowed to be called in such way, panic should happen
		block_number_to_id(BlockNumber::Pending);
	}
}<|MERGE_RESOLUTION|>--- conflicted
+++ resolved
@@ -16,14 +16,9 @@
 
 use std::fmt;
 use serde::{Deserialize, Deserializer, Serialize, Serializer};
-<<<<<<< HEAD
-use serde::de::{Error, Visitor};
+use serde::de::{Error, Visitor, MapAccess};
 use types::ids::BlockId;
-=======
-use serde::de::{Error, Visitor, MapAccess};
-use ethcore::client::BlockId;
 use ethereum_types::H256;
->>>>>>> 72279856
 
 /// Represents rpc api block number param.
 #[derive(Debug, PartialEq, Clone, Hash, Eq)]
