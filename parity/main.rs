// Copyright 2015, 2016 Ethcore (UK) Ltd.
// This file is part of Parity.

// Parity is free software: you can redistribute it and/or modify
// it under the terms of the GNU General Public License as published by
// the Free Software Foundation, either version 3 of the License, or
// (at your option) any later version.

// Parity is distributed in the hope that it will be useful,
// but WITHOUT ANY WARRANTY; without even the implied warranty of
// MERCHANTABILITY or FITNESS FOR A PARTICULAR PURPOSE.  See the
// GNU General Public License for more details.

// You should have received a copy of the GNU General Public License
// along with Parity.  If not, see <http://www.gnu.org/licenses/>.

//! Ethcore client application.

#![warn(missing_docs)]
#![cfg_attr(feature="dev", feature(plugin))]
#![cfg_attr(feature="dev", plugin(clippy))]
extern crate docopt;
extern crate num_cpus;
extern crate rustc_serialize;
extern crate ethcore_util as util;
extern crate ethcore;
extern crate ethsync;
extern crate ethminer;
#[macro_use]
extern crate log as rlog;
extern crate env_logger;
extern crate ctrlc;
extern crate fdlimit;
extern crate daemonize;
extern crate time;
extern crate number_prefix;
extern crate rpassword;

#[cfg(feature = "rpc")]
extern crate ethcore_rpc as rpc;

use std::io::{BufRead, BufReader};
use std::fs::File;
use std::net::{SocketAddr, IpAddr};
use std::env;
use std::process::exit;
use std::path::PathBuf;
use env_logger::LogBuilder;
use ctrlc::CtrlC;
use util::*;
use util::panics::{MayPanic, ForwardPanic, PanicHandler};
use util::keys::store::*;
use ethcore::spec::*;
use ethcore::client::*;
use ethcore::service::{ClientService, NetSyncMessage};
use ethcore::ethereum;
use ethsync::{EthSync, SyncConfig, SyncProvider};
use ethminer::{Miner, MinerService};
use docopt::Docopt;
use daemonize::Daemonize;
use number_prefix::{binary_prefix, Standalone, Prefixed};

fn die_with_message(msg: &str) -> ! {
	println!("ERROR: {}", msg);
	exit(1);
}

#[macro_export]
macro_rules! die {
	($($arg:tt)*) => (die_with_message(&format!("{}", format_args!($($arg)*))));
}

const USAGE: &'static str = r#"
Parity. Ethereum Client.
  By Wood/Paronyan/Kotewicz/Drwięga/Volf.
  Copyright 2015, 2016 Ethcore (UK) Limited

Usage:
  parity daemon <pid-file> [options]
  parity account (new | list)
  parity [options]

Protocol Options:
  --chain CHAIN            Specify the blockchain type. CHAIN may be either a
                           JSON chain specification file or olympic, frontier,
                           homestead, mainnet, morden, or testnet
                           [default: homestead].
  -d --db-path PATH        Specify the database & configuration directory path
                           [default: $HOME/.parity].
  --keys-path PATH         Specify the path for JSON key files to be found
                           [default: $HOME/.web3/keys].
  --identity NAME          Specify your node's name.

Account Options:
  --unlock ACCOUNT         Unlock ACCOUNT for the duration of the execution.
  --password FILE          Provide a file containing a password for unlocking
                           an account.

Networking Options:
  --port PORT              Override the port on which the node should listen
                           [default: 30303].
  --peers NUM              Try to maintain that many peers [default: 25].
  --nat METHOD             Specify method to use for determining public
                           address. Must be one of: any, none, upnp,
                           extip:<IP> [default: any].
  --network-id INDEX       Override the network identifier from the chain we
                           are on.
  --bootnodes NODES        Override the bootnodes from our chain. NODES should
                           be comma-delimited enodes.
  --no-discovery           Disable new peer discovery.
  --node-key KEY           Specify node secret key, either as 64-character hex
                           string or input to SHA3 operation.

API and Console Options:
  -j --jsonrpc             Enable the JSON-RPC API sever.
  --jsonrpc-interface IP   Specify the hostname portion of the JSONRPC API
                           server, IP should be an interface's IP address, or
                           all (all interfaces) or local [default: local].
  --jsonrpc-port PORT      Specify the port portion of the JSONRPC API server
                           [default: 8545].
  --jsonrpc-cors URL       Specify CORS header for JSON-RPC API responses
                           [default: null].
  --jsonrpc-apis APIS      Specify the APIs available through the JSONRPC
                           interface. APIS is a comma-delimited list of API
                           name. Possible name are web3, eth and net.
                           [default: web3,eth,net,personal].

Sealing/Mining Options:
  --gas-price WEI          Minimum amount of Wei to be paid for a transaction
                           to be accepted for mining [default: 20000000000].
  --gas-floor-target GAS   Amount of gas per block to target when sealing a new
                           block [default: 4712388].
  --author ADDRESS         Specify the block author (aka "coinbase") address
                           for sending block rewards from sealed blocks
                           [default: 0037a6b811ffeb6e072da21179d11b1406371c63].
  --extra-data STRING      Specify a custom extra-data for authored blocks, no
                           more than 32 characters.

Footprint Options:
  --pruning METHOD         Configure pruning of the state/storage trie. METHOD
                           may be one of: archive, basic (experimental), fast
                           (experimental) [default: archive].
  --cache-pref-size BYTES  Specify the prefered size of the blockchain cache in
                           bytes [default: 16384].
  --cache-max-size BYTES   Specify the maximum size of the blockchain cache in
                           bytes [default: 262144].
  --queue-max-size BYTES   Specify the maximum size of memory to use for block
                           queue [default: 52428800].
  --cache MEGABYTES        Set total amount of discretionary memory to use for
                           the entire system, overrides other cache and queue
                           options.

Geth-compatibility Options:
  --datadir PATH           Equivalent to --db-path PATH.
  --testnet                Equivalent to --chain testnet.
  --networkid INDEX        Equivalent to --network-id INDEX.
  --maxpeers COUNT         Equivalent to --peers COUNT.
  --nodekey KEY            Equivalent to --node-key KEY.
  --nodiscover             Equivalent to --no-discovery.
  --rpc                    Equivalent to --jsonrpc.
  --rpcaddr IP             Equivalent to --jsonrpc-interface IP.
  --rpcport PORT           Equivalent to --jsonrpc-port PORT.
  --rpcapi APIS            Equivalent to --jsonrpc-apis APIS.
  --rpccorsdomain URL      Equivalent to --jsonrpc-cors URL.
  --gasprice WEI           Equivalent to --gas-price WEI.
  --etherbase ADDRESS      Equivalent to --author ADDRESS.
  --extradata STRING       Equivalent to --extra-data STRING.

Miscellaneous Options:
  -l --logging LOGGING     Specify the logging level. Must conform to the same
                           format as RUST_LOG.
  -v --version             Show information about version.
  -h --help                Show this screen.
"#;

#[derive(Debug, RustcDecodable)]
struct Args {
	cmd_daemon: bool,
	cmd_account: bool,
	cmd_new: bool,
	cmd_list: bool,
	arg_pid_file: String,
	flag_chain: String,
	flag_db_path: String,
	flag_identity: String,
	flag_unlock: Vec<String>,
	flag_password: Vec<String>,
	flag_cache: Option<usize>,
	flag_keys_path: String,
	flag_bootnodes: Option<String>,
	flag_network_id: Option<String>,
	flag_pruning: String,
	flag_port: u16,
	flag_peers: usize,
	flag_no_discovery: bool,
	flag_nat: String,
	flag_node_key: Option<String>,
	flag_cache_pref_size: usize,
	flag_cache_max_size: usize,
	flag_queue_max_size: usize,
	flag_jsonrpc: bool,
	flag_jsonrpc_interface: String,
	flag_jsonrpc_port: u16,
	flag_jsonrpc_cors: String,
	flag_jsonrpc_apis: String,
	flag_author: String,
	flag_gas_price: String,
	flag_gas_floor_target: String,
	flag_extra_data: Option<String>,
	flag_logging: Option<String>,
	flag_version: bool,
	// geth-compatibility...
	flag_nodekey: Option<String>,
	flag_nodiscover: bool,
	flag_maxpeers: Option<usize>,
	flag_datadir: Option<String>,
	flag_extradata: Option<String>,
	flag_etherbase: Option<String>,
	flag_gasprice: Option<String>,
	flag_rpc: bool,
	flag_rpcaddr: Option<String>,
	flag_rpcport: Option<u16>,
	flag_rpccorsdomain: Option<String>,
	flag_rpcapi: Option<String>,
	flag_testnet: bool,
	flag_networkid: Option<String>,
}

fn setup_log(init: &Option<String>) {
	use rlog::*;

	let mut builder = LogBuilder::new();
	builder.filter(None, LogLevelFilter::Info);

	if env::var("RUST_LOG").is_ok() {
		builder.parse(&env::var("RUST_LOG").unwrap());
	}

	if let Some(ref s) = *init {
		builder.parse(s);
	}

	let format = |record: &LogRecord| {
		let timestamp = time::strftime("%Y-%m-%d %H:%M:%S %Z", &time::now()).unwrap();
		if max_log_level() <= LogLevelFilter::Info {
			format!("{}{}", timestamp, record.args())
		} else {
			format!("{}{}:{}: {}", timestamp, record.level(), record.target(), record.args())
		}
    };
	builder.format(format);
	builder.init().unwrap();
}

#[cfg(feature = "rpc")]
fn setup_rpc_server(
	client: Arc<Client>,
	sync: Arc<EthSync>,
	secret_store: Arc<AccountService>,
	miner: Arc<Miner>,
	url: &str,
	cors_domain: &str,
	apis: Vec<&str>
) -> Option<Arc<PanicHandler>> {
	use rpc::v1::*;

	let server = rpc::RpcServer::new();
	for api in apis.into_iter() {
		match api {
			"web3" => server.add_delegate(Web3Client::new().to_delegate()),
			"net" => server.add_delegate(NetClient::new(&sync).to_delegate()),
			"eth" => {
				server.add_delegate(EthClient::new(&client, &sync, &secret_store, &miner).to_delegate());
				server.add_delegate(EthFilterClient::new(&client, &miner).to_delegate());
			}
			"personal" => server.add_delegate(PersonalClient::new(&secret_store).to_delegate()),
			_ => {
				die!("{}: Invalid API name to be enabled.", api);
			}
		}
	}
	Some(server.start_http(url, cors_domain, ::num_cpus::get()))
}

#[cfg(not(feature = "rpc"))]
fn setup_rpc_server(
	_client: Arc<Client>,
	_sync: Arc<EthSync>,
	_secret_store: Arc<AccountService>,
	_miner: Arc<Miner>,
	_url: &str,
	_cors_domain: &str,
	_apis: Vec<&str>
) -> Option<Arc<PanicHandler>> {
	None
}

fn print_version() {
	println!("\
Parity
  version {}
Copyright 2015, 2016 Ethcore (UK) Limited
License GPLv3+: GNU GPL version 3 or later <http://gnu.org/licenses/gpl.html>.
This is free software: you are free to change and redistribute it.
There is NO WARRANTY, to the extent permitted by law.

By Wood/Paronyan/Kotewicz/Drwięga/Volf.\
", version());
}

struct Configuration {
	args: Args
}

impl Configuration {
	fn parse() -> Self {
		Configuration {
			args: Docopt::new(USAGE).and_then(|d| d.decode()).unwrap_or_else(|e| e.exit()),
		}
	}

	fn path(&self) -> String {
		let d = self.args.flag_datadir.as_ref().unwrap_or(&self.args.flag_db_path);
		d.replace("$HOME", env::home_dir().unwrap().to_str().unwrap())
	}

	fn author(&self) -> Address {
		let d = self.args.flag_etherbase.as_ref().unwrap_or(&self.args.flag_author);
		Address::from_str(clean_0x(d)).unwrap_or_else(|_| {
			die!("{}: Invalid address for --author. Must be 40 hex characters, without the 0x at the beginning.", d)
		})
	}

	fn gas_floor_target(&self) -> U256 {
		let d = &self.args.flag_gas_floor_target;
		U256::from_dec_str(d).unwrap_or_else(|_| {
			die!("{}: Invalid target gas floor given. Must be a decimal unsigned 256-bit number.", d)
		})
	}

	fn gas_price(&self) -> U256 {
		let d = self.args.flag_gasprice.as_ref().unwrap_or(&self.args.flag_gas_price);
		U256::from_dec_str(d).unwrap_or_else(|_| {
			die!("{}: Invalid gas price given. Must be a decimal unsigned 256-bit number.", d)
		})
	}

	fn extra_data(&self) -> Bytes {
		match self.args.flag_extradata.as_ref().or(self.args.flag_extra_data.as_ref()) {
			Some(ref x) if x.len() <= 32 => x.as_bytes().to_owned(),
			None => version_data(),
			Some(ref x) => { die!("{}: Extra data must be at most 32 characters.", x); }
		}
	}

	fn _keys_path(&self) -> String {
		self.args.flag_keys_path.replace("$HOME", env::home_dir().unwrap().to_str().unwrap())
	}

	fn spec(&self) -> Spec {
		if self.args.flag_testnet {
			return ethereum::new_morden();
		}
		match self.args.flag_chain.as_ref() {
			"frontier" | "homestead" | "mainnet" => ethereum::new_frontier(),
			"morden" | "testnet" => ethereum::new_morden(),
			"olympic" => ethereum::new_olympic(),
			f => Spec::from_json_utf8(contents(f).unwrap_or_else(|_| {
				die!("{}: Couldn't read chain specification file. Sure it exists?", f)
			}).as_ref()),
		}
	}

	fn normalize_enode(e: &str) -> Option<String> {
		if is_valid_node_url(e) {
			Some(e.to_owned())
		} else {
			None
		}
	}

	fn init_nodes(&self, spec: &Spec) -> Vec<String> {
		match self.args.flag_bootnodes {
			Some(ref x) if !x.is_empty() => x.split(',').map(|s| {
				Self::normalize_enode(s).unwrap_or_else(|| {
					die!("{}: Invalid node address format given for a boot node.", s)
				})
			}).collect(),
			Some(_) => Vec::new(),
			None => spec.nodes().clone(),
		}
	}

	#[cfg_attr(feature="dev", allow(useless_format))]
	fn net_addresses(&self) -> (Option<SocketAddr>, Option<SocketAddr>) {
		let listen_address = Some(SocketAddr::new(IpAddr::from_str("0.0.0.0").unwrap(), self.args.flag_port));
		let public_address = if self.args.flag_nat.starts_with("extip:") {
			let host = &self.args.flag_nat[6..];
			let host = IpAddr::from_str(host).unwrap_or_else(|_| die!("Invalid host given with `--nat extip:{}`", host));
			Some(SocketAddr::new(host, self.args.flag_port))
		} else {
			listen_address
		};
		(listen_address, public_address)
	}

	fn net_settings(&self, spec: &Spec) -> NetworkConfiguration {
		let mut ret = NetworkConfiguration::new();
		ret.nat_enabled = self.args.flag_nat == "any" || self.args.flag_nat == "upnp";
		ret.boot_nodes = self.init_nodes(spec);
		let (listen, public) = self.net_addresses();
		ret.listen_address = listen;
		ret.public_address = public;
		ret.use_secret = self.args.flag_node_key.as_ref().map(|s| Secret::from_str(&s).unwrap_or_else(|_| s.sha3()));
		ret.discovery_enabled = !self.args.flag_no_discovery && !self.args.flag_nodiscover;
		ret.ideal_peers = self.args.flag_maxpeers.unwrap_or(self.args.flag_peers) as u32;
		let mut net_path = PathBuf::from(&self.path());
		net_path.push("network");
		ret.config_path = Some(net_path.to_str().unwrap().to_owned());
		ret
	}

	#[cfg_attr(feature="dev", allow(useless_format))]
	fn client_config(&self) -> ClientConfig {
		let mut client_config = ClientConfig::default();
		match self.args.flag_cache {
			Some(mb) => {
				client_config.blockchain.max_cache_size = mb * 1024 * 1024;
				client_config.blockchain.pref_cache_size = client_config.blockchain.max_cache_size * 3 / 4;
			}
			None => {
				client_config.blockchain.pref_cache_size = self.args.flag_cache_pref_size;
				client_config.blockchain.max_cache_size = self.args.flag_cache_max_size;
			}
		}
		client_config.pruning = match self.args.flag_pruning.as_str() {
			"archive" => journaldb::Algorithm::Archive,
			"light" => journaldb::Algorithm::EarlyMerge,
			"fast" => journaldb::Algorithm::OverlayRecent,
			"basic" => journaldb::Algorithm::RefCounted,
			_ => { die!("Invalid pruning method given."); }
		};
		client_config.name = self.args.flag_identity.clone();
		client_config.queue.max_mem_use = self.args.flag_queue_max_size;
		client_config
	}

	fn sync_config(&self, spec: &Spec) -> SyncConfig {
		let mut sync_config = SyncConfig::default();
		sync_config.network_id = self.args.flag_network_id.as_ref().or(self.args.flag_networkid.as_ref()).map_or(spec.network_id(), |id| {
			U256::from_str(id).unwrap_or_else(|_| die!("{}: Invalid index given with --network-id/--networkid", id))
		});
		sync_config
	}

	fn execute(&self) {
		if self.args.flag_version {
			print_version();
			return;
		}
		if self.args.cmd_daemon {
			Daemonize::new()
				.pid_file(self.args.arg_pid_file.clone())
				.chown_pid_file(true)
				.start()
				.unwrap_or_else(|e| die!("Couldn't daemonize; {}", e));
		}
		if self.args.cmd_account {
			self.execute_account_cli();
			return;
		}
		self.execute_client();
	}

	fn execute_account_cli(&self) {
		use util::keys::store::SecretStore;
		use rpassword::read_password;
		let mut secret_store = SecretStore::new();
		if self.args.cmd_new {
			println!("Please note that password is NOT RECOVERABLE.");
			println!("Type password: ");
			let password = read_password().unwrap();
			println!("Repeat password: ");
			let password_repeat = read_password().unwrap();
			if password != password_repeat {
				println!("Passwords do not match!");
				return;
			}
			println!("New account address:");
			let new_address = secret_store.new_account(&password).unwrap();
			println!("{:?}", new_address);
			return;
		}
		if self.args.cmd_list {
			println!("Known addresses:");
			for &(addr, _) in &secret_store.accounts().unwrap() {
				println!("{:?}", addr);
			}
		}
	}

	fn account_service(&self) -> AccountService {
		// Secret Store
<<<<<<< HEAD
		let passwords = self.args.flag_password.iter().map(|filename| {
				let mut buffer = String::new();
				File::open(filename).and_then(|mut f| f.read_to_string(&mut buffer)).unwrap_or_else(|_| die!("{} Unable to read password file. Ensure it exists and permissions are correct.", filename));
				buffer
			}).collect::<Vec<_>>();

=======
		let passwords = self.args.flag_password.iter().flat_map(|filename| {
			BufReader::new(&File::open(filename).unwrap_or_else(|_| die!("{} Unable to read password file. Ensure it exists and permissions are correct.", filename)))
				.lines()
				.map(|l| l.unwrap())
				.collect::<Vec<_>>()
				.into_iter()
		}).collect::<Vec<_>>();
		
>>>>>>> bdd66749
		let account_service = AccountService::new();
		for d in &self.args.flag_unlock {
			let a = Address::from_str(clean_0x(&d)).unwrap_or_else(|_| {
				die!("{}: Invalid address for --unlock. Must be 40 hex characters, without the 0x at the beginning.", d)
			});
			if passwords.iter().find(|p| account_service.unlock_account_no_expire(&a, p).is_ok()).is_none() {
				die!("No password given to unlock account {}. Pass the password using `--password`.", a);
			}
		}
		account_service
	}

	#[cfg_attr(feature="dev", allow(useless_format))]
	fn execute_client(&self) {
		// Setup panic handler
		let panic_handler = PanicHandler::new_in_arc();

		// Setup logging
		setup_log(&self.args.flag_logging);
		// Raise fdlimit
		unsafe { ::fdlimit::raise_fd_limit(); }

		let spec = self.spec();
		let net_settings = self.net_settings(&spec);
		let sync_config = self.sync_config(&spec);

		// Secret Store
		let account_service = Arc::new(self.account_service());

		// Build client
		let mut service = ClientService::start(self.client_config(), spec, net_settings, &Path::new(&self.path())).unwrap();
		panic_handler.forward_from(&service);
		let client = service.client();

		// Miner
		let miner = Miner::new();
		miner.set_author(self.author());
		miner.set_gas_floor_target(self.gas_floor_target());
		miner.set_extra_data(self.extra_data());
		miner.set_minimal_gas_price(self.gas_price());

		// Sync
		let sync = EthSync::register(service.network(), sync_config, client.clone(), miner.clone());

		// Setup rpc
		if self.args.flag_jsonrpc || self.args.flag_rpc {
			let url = format!("{}:{}",
				match self.args.flag_rpcaddr.as_ref().unwrap_or(&self.args.flag_jsonrpc_interface).as_str() {
					"all" => "0.0.0.0",
					"local" => "127.0.0.1",
					x => x,
				},
				self.args.flag_rpcport.unwrap_or(self.args.flag_jsonrpc_port)
			);
			SocketAddr::from_str(&url).unwrap_or_else(|_| die!("{}: Invalid JSONRPC listen host/port given.", url));
			let cors = self.args.flag_rpccorsdomain.as_ref().unwrap_or(&self.args.flag_jsonrpc_cors);
			// TODO: use this as the API list.
			let apis = self.args.flag_rpcapi.as_ref().unwrap_or(&self.args.flag_jsonrpc_apis);
			let server_handler = setup_rpc_server(
				service.client(),
				sync.clone(),
				account_service.clone(),
				miner.clone(),
				&url,
				cors,
				apis.split(',').collect()
			);
			if let Some(handler) = server_handler {
				panic_handler.forward_from(handler.deref());
			}
		}

		// Register IO handler
		let io_handler  = Arc::new(ClientIoHandler {
			client: service.client(),
			info: Default::default(),
			sync: sync.clone(),
			accounts: account_service.clone(),
		});
		service.io().register_handler(io_handler).expect("Error registering IO handler");

		// Handle exit
		wait_for_exit(panic_handler);
	}
}

fn wait_for_exit(panic_handler: Arc<PanicHandler>) {
	let exit = Arc::new(Condvar::new());

	// Handle possible exits
	let e = exit.clone();
	CtrlC::set_handler(move || { e.notify_all(); });

	// Handle panics
	let e = exit.clone();
	panic_handler.on_panic(move |_reason| { e.notify_all(); });

	// Wait for signal
	let mutex = Mutex::new(());
	let _ = exit.wait(mutex.lock().unwrap()).unwrap();
}

fn main() {
	Configuration::parse().execute();
}

struct Informant {
	chain_info: RwLock<Option<BlockChainInfo>>,
	cache_info: RwLock<Option<BlockChainCacheSize>>,
	report: RwLock<Option<ClientReport>>,
}

impl Default for Informant {
	fn default() -> Self {
		Informant {
			chain_info: RwLock::new(None),
			cache_info: RwLock::new(None),
			report: RwLock::new(None),
		}
	}
}

impl Informant {
	fn format_bytes(b: usize) -> String {
		match binary_prefix(b as f64) {
			Standalone(bytes)   => format!("{} bytes", bytes),
			Prefixed(prefix, n) => format!("{:.0} {}B", n, prefix),
		}
	}

	pub fn tick(&self, client: &Client, sync: &EthSync) {
		// 5 seconds betwen calls. TODO: calculate this properly.
		let dur = 5usize;

		let chain_info = client.chain_info();
		let queue_info = client.queue_info();
		let cache_info = client.blockchain_cache_info();
		let sync_info = sync.status();

		let mut write_report = self.report.write().unwrap();
		let report = client.report();

		if let (_, _, &Some(ref last_report)) = (
			self.chain_info.read().unwrap().deref(),
			self.cache_info.read().unwrap().deref(),
			write_report.deref()
		) {
			println!("[ #{} {} ]---[ {} blk/s | {} tx/s | {} gas/s  //··· {}/{} peers, #{}, {}+{} queued ···// mem: {} db, {} chain, {} queue, {} sync ]",
				chain_info.best_block_number,
				chain_info.best_block_hash,
				(report.blocks_imported - last_report.blocks_imported) / dur,
				(report.transactions_applied - last_report.transactions_applied) / dur,
				(report.gas_processed - last_report.gas_processed) / From::from(dur),

				sync_info.num_active_peers,
				sync_info.num_peers,
				sync_info.last_imported_block_number.unwrap_or(chain_info.best_block_number),
				queue_info.unverified_queue_size,
				queue_info.verified_queue_size,

				Informant::format_bytes(report.state_db_mem),
				Informant::format_bytes(cache_info.total()),
				Informant::format_bytes(queue_info.mem_used),
				Informant::format_bytes(sync_info.mem_used),
			);
		}

		*self.chain_info.write().unwrap().deref_mut() = Some(chain_info);
		*self.cache_info.write().unwrap().deref_mut() = Some(cache_info);
		*write_report.deref_mut() = Some(report);
	}
}

const INFO_TIMER: TimerToken = 0;

const ACCOUNT_TICK_TIMER: TimerToken = 10;
const ACCOUNT_TICK_MS: u64 = 60000;

struct ClientIoHandler {
	client: Arc<Client>,
	sync: Arc<EthSync>,
	accounts: Arc<AccountService>,
	info: Informant,
}

impl IoHandler<NetSyncMessage> for ClientIoHandler {
	fn initialize(&self, io: &IoContext<NetSyncMessage>) {
		io.register_timer(INFO_TIMER, 5000).expect("Error registering timer");
		io.register_timer(ACCOUNT_TICK_TIMER, ACCOUNT_TICK_MS).expect("Error registering account timer");

	}

	fn timeout(&self, _io: &IoContext<NetSyncMessage>, timer: TimerToken) {
		match timer {
			INFO_TIMER => { self.info.tick(&self.client, &self.sync); }
			ACCOUNT_TICK_TIMER => { self.accounts.tick(); },
			_ => {}
		}
	}
}

/// Parity needs at least 1 test to generate coverage reports correctly.
#[test]
fn if_works() {
}<|MERGE_RESOLUTION|>--- conflicted
+++ resolved
@@ -501,14 +501,6 @@
 
 	fn account_service(&self) -> AccountService {
 		// Secret Store
-<<<<<<< HEAD
-		let passwords = self.args.flag_password.iter().map(|filename| {
-				let mut buffer = String::new();
-				File::open(filename).and_then(|mut f| f.read_to_string(&mut buffer)).unwrap_or_else(|_| die!("{} Unable to read password file. Ensure it exists and permissions are correct.", filename));
-				buffer
-			}).collect::<Vec<_>>();
-
-=======
 		let passwords = self.args.flag_password.iter().flat_map(|filename| {
 			BufReader::new(&File::open(filename).unwrap_or_else(|_| die!("{} Unable to read password file. Ensure it exists and permissions are correct.", filename)))
 				.lines()
@@ -516,8 +508,7 @@
 				.collect::<Vec<_>>()
 				.into_iter()
 		}).collect::<Vec<_>>();
-		
->>>>>>> bdd66749
+
 		let account_service = AccountService::new();
 		for d in &self.args.flag_unlock {
 			let a = Address::from_str(clean_0x(&d)).unwrap_or_else(|_| {
