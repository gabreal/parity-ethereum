--- conflicted
+++ resolved
@@ -190,7 +190,6 @@
 		Ok(ret as u32)
 	}
 
-<<<<<<< HEAD
 	/// Commit all recent insert operations and historical removals from the old era
 	/// to the backing database.
 	fn commit_with_overlay(&mut self, now: u64, id: &H256, end: Option<(u64, H256)>) -> Result<u32, UtilError> {
@@ -199,165 +198,6 @@
 		let mut journal_overlay = self.journal_overlay.as_mut().unwrap().write().unwrap();
 		let batch = DBTransaction::new();
 		{
-=======
-	fn morph_key(key: &H256, index: u8) -> Bytes {
-		let mut ret = key.bytes().to_owned();
-		ret.push(index);
-		ret
-	}
-
-	// The next three are valid only as long as there is an insert operation of `key` in the journal.
-	fn set_already_in(batch: &DBTransaction, key: &H256) { batch.put(&Self::morph_key(key, 0), &[1u8]).expect("Low-level database error. Some issue with your hard disk?"); }
-	fn reset_already_in(batch: &DBTransaction, key: &H256) { batch.delete(&Self::morph_key(key, 0)).expect("Low-level database error. Some issue with your hard disk?"); }
-	fn is_already_in(backing: &Database, key: &H256) -> bool {
-		backing.get(&Self::morph_key(key, 0)).expect("Low-level database error. Some issue with your hard disk?").is_some()
-	}
-
-	fn insert_keys(inserts: &[(H256, Bytes)], backing: &Database, counters: &mut HashMap<H256, i32>, batch: &DBTransaction) {
-		for &(ref h, ref d) in inserts {
-			if let Some(c) = counters.get_mut(h) {
-				// already counting. increment.
-				*c += 1;
-				continue;
-			}
-
-			// this is the first entry for this node in the journal.
-			if backing.get(&h.bytes()).expect("Low-level database error. Some issue with your hard disk?").is_some() {
-				// already in the backing DB. start counting, and remember it was already in.
-				Self::set_already_in(batch, &h);
-				counters.insert(h.clone(), 1);
-				continue;
-			}
-
-			// Gets removed when a key leaves the journal, so should never be set when we're placing a new key.
-			//Self::reset_already_in(&h);
-			assert!(!Self::is_already_in(backing, &h));
-			batch.put(&h.bytes(), d).expect("Low-level database error. Some issue with your hard disk?");
-		}
-	}
-
-	fn replay_keys(inserts: &[H256], backing: &Database, counters: &mut HashMap<H256, i32>) {
-		trace!("replay_keys: inserts={:?}, counters={:?}", inserts, counters);
-		for h in inserts {
-			if let Some(c) = counters.get_mut(h) {
-				// already counting. increment.
-				*c += 1;
-				continue;
-			}
-
-			// this is the first entry for this node in the journal.
-			// it is initialised to 1 if it was already in.
-			if Self::is_already_in(backing, h) {
-				trace!("replace_keys: Key {} was already in!", h);
-				counters.insert(h.clone(), 1);
-			}
-		}
-		trace!("replay_keys: (end) counters={:?}", counters);
-	}
-
-	fn kill_keys(deletes: Vec<H256>, counters: &mut HashMap<H256, i32>, batch: &DBTransaction) {
-		for h in deletes.into_iter() {
-			let mut n: Option<i32> = None;
-			if let Some(c) = counters.get_mut(&h) {
-				if *c > 1 {
-					*c -= 1;
-					continue;
-				} else {
-					n = Some(*c);
-				}
-			}
-			match n {
-				Some(i) if i == 1 => {
-					counters.remove(&h);
-					Self::reset_already_in(batch, &h);
-				}
-				None => {
-					// Gets removed when moving from 1 to 0 additional refs. Should never be here at 0 additional refs.
-					//assert!(!Self::is_already_in(db, &h));
-					batch.delete(&h.bytes()).expect("Low-level database error. Some issue with your hard disk?");
-				}
-				_ => panic!("Invalid value in counters: {:?}", n),
-			}
-		}
-	}
-
-	/// Commit all recent insert operations and historical removals from the old era
-	/// to the backing database.
-	fn commit_with_counters(&mut self, now: u64, id: &H256, end: Option<(u64, H256)>) -> Result<u32, UtilError> {
-		// journal format:
-		// [era, 0] => [ id, [insert_0, ...], [remove_0, ...] ]
-		// [era, 1] => [ id, [insert_0, ...], [remove_0, ...] ]
-		// [era, n] => [ ... ]
-
-		// TODO: store reclaim_period.
-
-		// When we make a new commit, we make a journal of all blocks in the recent history and record
-		// all keys that were inserted and deleted. The journal is ordered by era; multiple commits can
-		// share the same era. This forms a data structure similar to a queue but whose items are tuples.
-		// By the time comes to remove a tuple from the queue (i.e. then the era passes from recent history
-		// into ancient history) then only one commit from the tuple is considered canonical. This commit
-		// is kept in the main backing database, whereas any others from the same era are reverted.
-		//
-		// It is possible that a key, properly available in the backing database be deleted and re-inserted
-		// in the recent history queue, yet have both operations in commits that are eventually non-canonical.
-		// To avoid the original, and still required, key from being deleted, we maintain a reference count
-		// which includes an original key, if any.
-		//
-		// The semantics of the `counter` are:
-		// insert key k:
-		//   counter already contains k: count += 1
-		//   counter doesn't contain k:
-		//     backing db contains k: count = 1
-		//     backing db doesn't contain k: insert into backing db, count = 0
-		// delete key k:
-		//   counter contains k (count is asserted to be non-zero):
-		//     count > 1: counter -= 1
-		//     count == 1: remove counter
-		//     count == 0: remove key from backing db
-		//   counter doesn't contain k: remove key from backing db
-		//
-		// Practically, this means that for each commit block turning from recent to ancient we do the
-		// following:
-		// is_canonical:
-		//   inserts: Ignored (left alone in the backing database).
-		//   deletes: Enacted; however, recent history queue is checked for ongoing references. This is
-		//            reduced as a preference to deletion from the backing database.
-		// !is_canonical:
-		//   inserts: Reverted; however, recent history queue is checked for ongoing references. This is
-		//            reduced as a preference to deletion from the backing database.
-		//   deletes: Ignored (they were never inserted).
-		//
-
-		// record new commit's details.
-		trace!("commit: #{} ({}), end era: {:?}", now, id, end);
-		let mut counters = self.counters.as_ref().unwrap().write().unwrap();
-		let batch = DBTransaction::new();
-		{
-			let mut index = 0usize;
-			let mut last;
-
-			while try!(self.backing.get({
-				let mut r = RlpStream::new_list(3);
-				r.append(&now);
-				r.append(&index);
-				r.append(&&PADDING[..]);
-				last = r.drain();
-				&last
-			})).is_some() {
-				index += 1;
-			}
-
-			let drained = self.overlay.drain();
-			let removes: Vec<H256> = drained
-				.iter()
-				.filter_map(|(k, &(_, c))| if c < 0 {Some(k.clone())} else {None})
-				.collect();
-			let inserts: Vec<(H256, Bytes)> = drained
-				.into_iter()
-				.filter_map(|(k, (v, r))| if r > 0 { assert!(r == 1); Some((k, v)) } else { assert!(r >= -1); None })
-				.collect();
-
->>>>>>> a207b6a1
 			let mut r = RlpStream::new_list(3);
 			let mut tx = self.transaction_overlay.drain();
 			let inserted_keys: Vec<_> = tx.iter().filter_map(|(k, &(_, c))| if c > 0 { Some(k.clone()) } else { None }).collect();
@@ -488,7 +328,6 @@
 
 	/// Returns heap memory size used
 	pub fn mem_used(&self) -> usize {
-<<<<<<< HEAD
 		let mut mem = self.transaction_overlay.mem_used();
 		if let Some(ref overlay) = self.journal_overlay.as_ref() {
 			let overlay = overlay.read().unwrap();
@@ -498,14 +337,6 @@
 		mem
 	}
 }
-=======
-		self.overlay.mem_used() + match self.counters {
-			Some(ref c) => c.read().unwrap().heap_size_of_children(),
-			None => 0
-		}
- 	}
- }
->>>>>>> a207b6a1
 
 impl HashDB for JournalDB {
 	fn keys(&self) -> HashMap<H256, i32> {
@@ -523,11 +354,7 @@
 	}
 
 	fn lookup(&self, key: &H256) -> Option<&[u8]> {
-<<<<<<< HEAD
 		let k = self.transaction_overlay.raw(key);
-=======
-		let k = self.overlay.raw(key);
->>>>>>> a207b6a1
 		match k {
 			Some(&(ref d, rc)) if rc > 0 => Some(d),
 			_ => {
@@ -553,7 +380,6 @@
 		self.lookup(key).is_some()
 	}
 
-<<<<<<< HEAD
 	fn insert(&mut self, value: &[u8]) -> H256 { 
 		self.transaction_overlay.insert(value)
 	}
@@ -562,16 +388,6 @@
 	}
 	fn kill(&mut self, key: &H256) { 
 		self.transaction_overlay.kill(key); 
-=======
-	fn insert(&mut self, value: &[u8]) -> H256 {
-		self.overlay.insert(value)
-	}
-	fn emplace(&mut self, key: H256, value: Bytes) {
-		self.overlay.emplace(key, value);
-	}
-	fn kill(&mut self, key: &H256) {
-		self.overlay.kill(key);
->>>>>>> a207b6a1
 	}
 }
 
